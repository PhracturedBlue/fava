{% if table_title %}
    <h3>{{ table_title }}</h3>
{% endif %}
<table class="fullwidth tree-table">
    <thead>
        <tr>
            <th class="first">Account</th>
            {% for currency in operating_currencies %}
                <th>{{ currency }}</th>
            {% endfor %}
            <th>Other</th>
        </tr>
    </thead>
    <tbody>
        {% for asset in table_data %}
<<<<<<< HEAD
            <tr{% if not asset.is_leaf %} class="parent"{% endif %}>
=======
            <tr class="row-level-{{ account_level(asset.account) }}">
>>>>>>> 750a2819
                <td class="account account-level-{{ account_level(asset.account) }}"><a href="{{ url_for('account', name=asset.account) }}" class="account">{{ asset.account|last_segment }}</a></td>
                {% for currency in operating_currencies %}
                    <td class="num">
                        {% if currency in asset.balances %}
                            <span class="balance">{{ asset.balances[currency]|format_currency or '' }}</span>
                        {% endif %}
                        {% if currency in asset.balances_children %}
                            <span class="tree-balance">{{ asset.balances_children[currency]|format_currency or '' }}</span>
                        {% endif %}
                    </td>
                {% endfor %}
                <td class="num">
                    {% for currency in commodities %}
                        {% if currency not in operating_currencies %}
                            {% if currency in asset.balances %}
                                <span class="balance">{{ asset.balances[currency]|format_currency or '' }} {{ currency }}</span>
                            {% endif %}
                            {% if currency in asset.balances_children %}
                                <span class="tree-balance">{{ asset.balances_children[currency]|format_currency or '' }} {{ currency }}</span>
                            {% endif %}
                        {% endif %}
                    {% endfor %}
                </td>
            </tr>
        {% endfor %}
    </tbody>
    {% if totals %}
        <tfoot>
            <tr>
                <td>&nbsp;</td>
                {% for currency in operating_currencies %}
                    <td class="num">{{ totals[currency]|format_currency or '' }}</td>
                {% endfor %}
                <td class="num">
                    {% for currency in commodities %}
                        {% if currency not in  operating_currencies and totals[currency] %}
                            {{ totals[currency]|format_currency or '' }} {{ currency }}<br>
                        {% endif %}
                    {% endfor %}
                </td>
            </tr>
        </tfoot>
    {% endif %}
</table><|MERGE_RESOLUTION|>--- conflicted
+++ resolved
@@ -13,11 +13,7 @@
     </thead>
     <tbody>
         {% for asset in table_data %}
-<<<<<<< HEAD
-            <tr{% if not asset.is_leaf %} class="parent"{% endif %}>
-=======
-            <tr class="row-level-{{ account_level(asset.account) }}">
->>>>>>> 750a2819
+            <tr class="row-level-{{ account_level(asset.account) }} {% if not asset.is_leaf %}parent{% endif %}">
                 <td class="account account-level-{{ account_level(asset.account) }}"><a href="{{ url_for('account', name=asset.account) }}" class="account">{{ asset.account|last_segment }}</a></td>
                 {% for currency in operating_currencies %}
                     <td class="num">
